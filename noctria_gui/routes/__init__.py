#!/usr/bin/env python3
# coding: utf-8

"""
📦 noctria_gui.routes
- routes/ 以下の *.py モジュールから router を自動収集する
- 📌 このファイルは自動生成されました。手動編集は上書きされます。
"""

import importlib
import pkgutil
from fastapi import APIRouter
from typing import List

# ✅ router 一覧（FastAPI用）
routers: List[APIRouter] = []

<<<<<<< HEAD
# このパッケージのパスを取得（自動収集のために必要）
__path__ = __path__  # required for pkgutil

# 動的にモジュールを走査し、router を収集
for _, module_name, _ in pkgutil.iter_modules(__path__):
    if module_name.startswith("_"):
        continue  # __init__.py や private モジュールは除外
=======
# ✅ この __init__.py の __path__ がモジュール探索の起点になる
__path__ = __path__  # required for pkgutil.iter_modules to work correctly

# 🔄 自動インポート処理（routes/ 以下の各 .py にある router を自動登録）
for finder, module_name, ispkg in pkgutil.iter_modules(__path__):
    if module_name.startswith("_"):
        continue  # __init__.py や _private.py はスキップ
>>>>>>> 2d6240b0

    try:
        # モジュールインポート
        mod = importlib.import_module(f"{__name__}.{module_name}")

        # router を含むモジュールのみ登録
        if hasattr(mod, "router"):
            routers.append(mod.router)
            print(f"[routes] ✅ router 読込成功: {module_name}")
        else:
            print(f"[routes] ⚠️ router 未定義: {module_name}")

    except Exception as e:
        print(f"[routes] ❌ ルーターインポート失敗: {module_name} - {repr(e)}")<|MERGE_RESOLUTION|>--- conflicted
+++ resolved
@@ -15,15 +15,6 @@
 # ✅ router 一覧（FastAPI用）
 routers: List[APIRouter] = []
 
-<<<<<<< HEAD
-# このパッケージのパスを取得（自動収集のために必要）
-__path__ = __path__  # required for pkgutil
-
-# 動的にモジュールを走査し、router を収集
-for _, module_name, _ in pkgutil.iter_modules(__path__):
-    if module_name.startswith("_"):
-        continue  # __init__.py や private モジュールは除外
-=======
 # ✅ この __init__.py の __path__ がモジュール探索の起点になる
 __path__ = __path__  # required for pkgutil.iter_modules to work correctly
 
@@ -31,7 +22,6 @@
 for finder, module_name, ispkg in pkgutil.iter_modules(__path__):
     if module_name.startswith("_"):
         continue  # __init__.py や _private.py はスキップ
->>>>>>> 2d6240b0
 
     try:
         # モジュールインポート
