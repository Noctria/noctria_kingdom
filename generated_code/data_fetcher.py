--- conflicted
+++ resolved
@@ -1,13 +1,11 @@
-<<<<<<< HEAD
-=======
 # ファイル名: data_fetcher.py
 # バージョン: v0.1.0
 # 生成日時: 2025-08-03T17:48:22.101575
 # 生成AI: openai_noctria_dev.py
 # UUID: dd6c37b7-eba2-4806-9bfa-b5aa1b35880a
 
->>>>>>> 8a31f2ea
 import requests
+
 from path_config import DATA_API_ENDPOINT
 
 class DataFetcher:
@@ -21,13 +19,6 @@
         else:
             raise Exception("データ取得失敗")
 
-<<<<<<< HEAD
-def log_difference_and_reason(old_data, new_data, reason):
-    # 実装に応じた差分記録
-    pass
-python
-=======
 # 差分とログの記録を履歴DBに保存（実装例: 今はダミー）
 def log_difference_and_reason(old_data, new_data, reason):
-    pass
->>>>>>> 8a31f2ea
+    pass