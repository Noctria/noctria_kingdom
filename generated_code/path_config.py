--- conflicted
+++ resolved
@@ -1,12 +1,9 @@
-<<<<<<< HEAD
-=======
-# ファイル名: path_config.py
+# @ファイル名: path_config.py
 # バージョン: v0.1.1
 # 生成日時: 2025-08-03Txx:xx:xx.xxxxxx
 # 生成AI: openai_noctria_dev.py
 
 # データ取得関連
->>>>>>> 4bfb56c0
 DATA_SOURCE_URL = "https://api.example.com/usd_jpy"
 DATA_API_ENDPOINT = "https://api.example.com/market"
 
